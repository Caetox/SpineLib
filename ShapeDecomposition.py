from dataclasses import dataclass
import numpy as np
import os
import vtk
import vtk_convenience as conv
from vtk.util import numpy_support
from typing import Dict, Tuple
import seaborn as sns
from scipy.signal import find_peaks, argrelextrema
from sklearn.cluster import KMeans
import matplotlib
#matplotlib.use('Qt5Agg')

matplotlibBack = os.getenv('matplotlibback')
if matplotlibBack == None:
    print(f'matplotlibBack is probably not set. matplotlibBack={matplotlibBack}')
else: 
    print(f'matplotlibBack:{matplotlibBack}')
matplotlib.use(matplotlibBack)

import matplotlib.pyplot as plt
import SpineLib
import slicer
import ExtractCenterline


class ShapeDecomposition:   

    def __init__(self,
                 geometry:           vtk.vtkPolyData             = None,
                 center:             np.array                    = None,
                 size:               SpineLib.Size               = None,
                 orientation:        SpineLib.Orientation        = None,
                 symmetry_plane:     vtk.vtkPlane                = None,
                 index:              int                         = None,
                 original_model:     vtk.vtkPolyData             = None,
<<<<<<< HEAD
                 progressBarManager: SpineLib.ProgressBarManager = None,
                 with_lamina:        bool                        = True,
=======
                 with_lamina:        bool                        = None,
                 progressBarManager:  SpineLib.ProgressBarManager = None
>>>>>>> 9e1ee5f6
                 ) -> None:
        
        lib_vertebraIDs = ["L5", "L4", "L3", "L2", "L1",
                           "T12", "T11", "T10", "T9", "T8", "T7", "T6", "T5", "T4", "T3", "T2", "T1",
                           "C7", "C6", "C5", "C4", "C3", "C2", "C1"]
        
        print("Semantic Segmentation of " + lib_vertebraIDs[index] + " ...")
        self.geometry = geometry
        self.threshold, self.body, self.processes        = ShapeDecomposition._pdf_decomposition(geometry, center, size, orientation, index)
        self.landmarks                                   = ShapeDecomposition._landmarks(geometry, center, size, orientation, self.threshold, index)
        self.segmented_geometry, self.process_polydata, self.process_landmarks, self.centerlines = ShapeDecomposition._segment_processes(geometry, self.processes, self.body, self.landmarks, orientation, symmetry_plane, index, with_lamina)
<<<<<<< HEAD
        
        if original_model is not None:
            body = conv.clip_sphere(original_model, self.landmarks["body_front"], self.threshold, InsideOut=True)
            label_model,_ = ShapeDecomposition.centerline_segmentation(original_model, body, self.centerlines, index)

        segmented_model = SpineLib.SlicerTools.createModelNode(label_model, str(lib_vertebraIDs[index]) + "_segmented")
        SpineLib.SlicerTools.setModelColorTable(segmented_model, colorTableName='VT_ShapeSeg')

        if progressBarManager is not None: progressBarManager.updateProgress()


        
=======

        if original_model is not None:
            orig_body = conv.clip_sphere(original_model, self.landmarks["body_front"], self.threshold, InsideOut=True)
            self.label_Model, _ = ShapeDecomposition.centerline_segmentation(original_model, orig_body, self.centerlines, index)
            SpineLib.SlicerTools.createModelNode(self.label_Model, "label_model")

        if progressBarManager is not None: progressBarManager.updateProgress()

            

>>>>>>> 9e1ee5f6
    '''
    Calculate orientation of the vertebra.
    The vectors represent the RAS-coordinates of a local object coordinate system.
    RAS -> R:right, A:anterior, S:superior
    '''
    def _pdf_decomposition(
            geometry:          vtk.vtkPolyData         = None,
            center:            np.array                = None,
            size:              SpineLib.Size           = None,
            orientation:       SpineLib.Orientation    = None,
            index:             int                     = None,
            ):

        landmark = conv.get_intersection_points(geometry, center, (center + (orientation.a * size.depth)))
        # for cervical spine, take the center of the geometry as landmark
        if (index >= 17):
            landmark = (center + landmark) / 2.0
            #landmark = center

        points = numpy_support.vtk_to_numpy(geometry.GetPoints().GetData())
        
        distances = np.linalg.norm(points - landmark, axis=1)

        # Calculate the KDE
        kde = sns.kdeplot(distances, color='skyblue', legend=False)
        x_vals = kde.get_lines()[0].get_xdata()
        y_vals = kde.get_lines()[0].get_ydata()
        
        # Find extrema points (peaks and valleys)
        peaks, _ = find_peaks(y_vals)
        valleys = argrelextrema(y_vals, np.less)[0]

        # Calculate the second derivative of the KDE
        second_derivative = np.gradient(np.gradient(y_vals, x_vals), x_vals)
        inflection_points = np.where(np.diff(np.sign(second_derivative)))[0]
        downward_inflection_points = [point for point in inflection_points if y_vals[point] > y_vals[point + 1]]
        upward_inflection_points = [point for point in inflection_points if y_vals[point] < y_vals[point + 1]]

        # Filter extrema into minima and maxima
        minima_points = [valley for valley in valleys if y_vals[valley] < y_vals[valley + 1]]
        maxima_points = [peak for peak in peaks if y_vals[peak] > y_vals[peak + 1]]

        # Sort maxima by height (descending order)
        sorted_maxima_indices = np.argsort(y_vals[maxima_points])[::-1]
        highest_maxima_x = [x_vals[maxima_points[i]] for i in sorted_maxima_indices[:2]]

        # Find the lowest minimum between the maxima (consider edge cases)
        lowest_min_between_maxima = None

        for min_point in minima_points:
            # Ensure minimum is strictly between the X values of the maxima
            
            if x_vals[min_point] < max(highest_maxima_x) and x_vals[min_point] > min(highest_maxima_x):
            # Update if lower than current minimum
                if (lowest_min_between_maxima is None) or (y_vals[min_point] < y_vals[lowest_min_between_maxima]):
                    lowest_min_between_maxima = min_point
            
        # Highlight inflection, minima, and maxima points on the plot with different colors
        plt.ioff()
        plt.plot(x_vals, y_vals, color='skyblue')
        plt.xlabel("Distance")
        plt.ylabel("Probability Density")
        # plt.scatter(x_vals[downward_inflection_points], y_vals[downward_inflection_points], color='red', marker='o', label='Downward Inflection Points')
        # plt.scatter(x_vals[upward_inflection_points], y_vals[upward_inflection_points], color='blue', marker='x', label='Upward Inflection Points')
        # plt.scatter(x_vals[minima_points], y_vals[minima_points], color='orange', marker='o', label='Minima Points')
        # plt.scatter(x_vals[maxima_points], y_vals[maxima_points], color='purple', marker='x', label='Maxima Points')
        # if lowest_min_between_maxima is not None:
        #     plt.scatter(x_vals[lowest_min_between_maxima], y_vals[lowest_min_between_maxima], marker='s', color='magenta', s=80, label='Pre-Max Minimum')
        # plt.legend()

        #plt.show(block=False)
        #plt.show()
            
        threshold = x_vals[lowest_min_between_maxima]
        # threshold = x_vals[minima_points[0]]
        # threshold = x_vals[downward_inflection_points[0]]
        plt.clf()
        
        # segment by filtering polydata
        vertebral_body = conv.filter_point_ids(geometry, condition=lambda vertex: (distances[vertex] > threshold))
        processes = conv.filter_point_ids(geometry, condition=lambda vertex: distances[vertex] < threshold)

        # # segment by clipping (problem: this adds vertices at the edges of the clipped faces, might trow off the clustering e.g.)
        # vertebral_body = conv.clip_sphere(geometry, landmark, threshold, InsideOut=True)
        # processes = conv.clip_sphere(geometry, landmark, threshold)
        
        # # plot
        # narray = np.column_stack((x_vals, y_vals))
        # chart_node = slicer.util.plot(narray, xColumnIndex=0, title="PDF")
        # slicer.app.processEvents()

        SpineLib.SlicerTools.createModelNode(vertebral_body, "Vertebral Body", opacity=0.8)
        SpineLib.SlicerTools.createModelNode(processes, "Processes", color=[0.5, 0.5, 0.5], opacity=0.8)

        return threshold, vertebral_body, processes
    



    '''
    Find Spinal Canal landmarks
    '''
    def _landmarks(
            geometry:          vtk.vtkPolyData         = None,
            center:            np.array                = None,
            size:              SpineLib.Size           = None,
            orientation:       SpineLib.Orientation    = None,
            threshold:         float                   = None,
            index:             int                     = None,
            ):
        
        landmarks = {}

        body_front = conv.get_intersection_points(geometry, center, (center + (orientation.a * size.depth)))
        if (index >= 17):
            body_front = (center + body_front) / 2.0
            #sphere_origin = center
        canal_center = body_front - orientation.a * threshold
        
        landmarks['canal_center']           = canal_center
        landmarks['body_front']             = body_front

        for side, side_orientation, in zip(["left", "right"], [-orientation.r, orientation.r]):
            clipped_geometry        = conv.clip_plane(geometry, canal_center, side_orientation)
            pedicle_intersection    = conv.cut_sphere(clipped_geometry, body_front, threshold)
            intersection_com        = np.mean(numpy_support.vtk_to_numpy(pedicle_intersection.GetPoints().GetData()), axis=0)
            lr_intersection         = conv.cut_plane(pedicle_intersection, intersection_com, orientation.s)
            left_lr_sorted          = conv.sorted_points(lr_intersection, -side_orientation)
            is_intersection         = conv.cut_plane(pedicle_intersection, intersection_com, side_orientation)
            is_sorted               = conv.sorted_points(is_intersection, orientation.s)

            landmarks[f"{side}_pedicle_medial"]    = np.array(left_lr_sorted[-1])
            landmarks[f"{side}_pedicle_lateral"]   = np.array(left_lr_sorted[0])
            landmarks[f"{side}_pedicle_com"]       = np.array(intersection_com)
            landmarks[f"{side}_pedicle_superior"]  = np.array(is_sorted[-1])
            landmarks[f"{side}_pedicle_inferior"]  = np.array(is_sorted[0])

        return landmarks
    

    

    '''
    Segment the processes of the vertebra
    '''
    def _segment_processes(
            geometry:          vtk.vtkPolyData         = None,
            processes:         vtk.vtkPolyData         = None,
            body:              vtk.vtkPolyData         = None,
            landmarks:         Dict                    = None,
            orientation:       SpineLib.Orientation    = None,
            symmetry_plane:    vtk.vtkPlane            = None,
            index:             int                     = None,
            with_lamina:       bool                    = True,
            ):

        #SpineLib.SlicerTools.createMarkupsFiducialNode([landmarks["left_pedicle_com"],landmarks["right_pedicle_com"]], "Lamina Endpoints")
        SpineLib.SlicerTools.createMarkupsFiducialNode([landmarks["left_pedicle_medial"], landmarks["right_pedicle_medial"]], "Pedicle")
        centerline_lamina = ShapeDecomposition.centerline(processes, landmarks["left_pedicle_medial"], landmarks["right_pedicle_medial"], index, "Lamina")
        centerline_lamina_points = centerline_lamina.GetCurvePointsWorld()
        centerline_lamina_points = numpy_support.vtk_to_numpy(centerline_lamina_points.GetData())
        centerline_lamina_samples = [centerline_lamina_points[i] for i in range(0, len(centerline_lamina_points), len(centerline_lamina_points)//6)]
        # centerline from second to second last point
        centerline_lamina = ShapeDecomposition.centerline(processes, centerline_lamina_samples[1], centerline_lamina_samples[-2], index, "Lamina new")
        process_endpoints = {"TL": [], "ASL": [], "AIL": [], "S": [], "AIR": [], "ASR": [], "TR": []}
        process_endpoints = {"TL":  landmarks["left_pedicle_lateral"],
                             "ASL": centerline_lamina_samples[1],
                             "AIL": centerline_lamina_samples[2],
                             "S":   centerline_lamina_samples[3],
                             "AIR": centerline_lamina_samples[4],
                             "ASR": centerline_lamina_samples[5],
                             "TR":  landmarks["right_pedicle_lateral"]}
        
        
        # segmentation of processes
        initial_segmented_polydata, process_polydata, process_label_ids, process_points, process_landmarks = ShapeDecomposition.clustering(processes, orientation, symmetry_plane, index)
        #SpineLib.SlicerTools.createModelNode(initial_segmented_polydata, "initial_segmented_polydata")

        for name, point in process_landmarks.items():
            # find closest centerline_lamina_point to each landmark
            distances = np.linalg.norm(centerline_lamina_points - point, axis=1)
            closest_lamina_point = centerline_lamina_points[np.argmin(distances)]
            process_endpoints[name] = closest_lamina_point

        # process_endpoints["TL"] = landmarks["left_pedicle_lateral"]
        # process_endpoints["TR"] = landmarks["right_pedicle_lateral"]

        # centerlines
        centerlines = {"TL": [], "ASL": [], "AIL": [], "S": [], "AIR": [], "ASR": [], "TR": []}
        for name, point in process_landmarks.items():
            centerlines[name] = ShapeDecomposition.centerline(processes, point, process_endpoints[name], index, name)
        
        # SpineLib.SlicerTools.createMarkupsFiducialNode([point for point in process_endpoints.values()], "Process Endpoints"+str(index))
        # SpineLib.SlicerTools.createMarkupsFiducialNode([point for point in process_landmarks.values()], "Process Landmarks"+str(index))

        # approx_centerlines = {"TL": [], "ASL": [], "AIL": [], "S": [], "AIR": [], "ASR": [], "TR": []}
        # for name, point in process_landmarks.items():
        #     approx_centerlines[name] = [point, process_endpoints[name]]
        #     SpineLib.SlicerTools.markupsLineNode(f"{name}_approx_centerline", point, process_endpoints[name])
        
        # # TODO: for segmenting Lamina
        if with_lamina:
            centerlines["Lamina"] = centerline_lamina


        # # centerline pdf points

        # # for name, line in centerlines.items():
            
        # controlPoints = np.array(centerlines["TL"].GetCurvePointsWorld().GetData())
        # SpineLib.SlicerTools.createMarkupsFiducialNode([controlPoints[0]], f"{name}_start")

        # avrg_dists = []

        # for i, point in enumerate(controlPoints):
        #     matrix = vtk.vtkMatrix4x4()
        #     centerlines["TL"].GetCurvePointToWorldTransformAtPointIndex(i, matrix)
        #     z = np.array([matrix.GetElement(0, 2), matrix.GetElement(1, 2), matrix.GetElement(2, 2)])
        #     intersection = conv.cut_plane(geometry, point, z)
        #     SpineLib.SlicerTools.createModelNode(intersection, f"{name}_intersection_{i}")
        #     # add markups plane
        #     SpineLib.SlicerTools.createMarkupsPlaneNode(point, z, f"{name}_plane_{i}", 20, 20)
        #     points = np.array([intersection.GetPoint(id_) for id_ in range(intersection.GetNumberOfPoints())])
        #     distances = np.linalg.norm(points - point, axis=1)
        #     avrg_dists.append(np.average(distances))

        # print(avrg_dists)







        segmented_polydata, process_polydata = ShapeDecomposition.centerline_segmentation(geometry, body, centerlines, index)
        #segmented_polydata, process_polydata = ShapeDecomposition.collapsed_centerline_segmentation(initial_segmented_polydata, centerlines)
        #segmented_polydata, process_polydata = ShapeDecomposition.approx_centerline_segmentation(initial_segmented_polydata, approx_centerlines)
        # # get all centerline curve nodes
        # centerline_nodes = [centerlines[name] for name in process_landmarks.keys()]
        # SpineLib.SlicerTools.removeNodes(centerline_nodes)

        #SpineLib.SlicerTools.createModelNode(segmented_polydata, "segmented_polydata")
        
        return segmented_polydata, process_polydata, process_landmarks, centerlines
        #return None, None, None, None


    def _pdf_centerline(
            geometry:          vtk.vtkPolyData         = None,
            center:            np.array                = None,
            size:              SpineLib.Size           = None,
            orientation:       SpineLib.Orientation    = None,
            ):

        landmark = conv.get_intersection_points(geometry, center, (center + (orientation.a * size.depth)))
        points = numpy_support.vtk_to_numpy(geometry.GetPoints().GetData())
        
        distances = np.linalg.norm(points - landmark, axis=1)

        #average_intersection_distances = [i for ]

        # Calculate the KDE
        kde = sns.kdeplot(distances, color='skyblue', legend=False)
        x_vals = kde.get_lines()[0].get_xdata()
        y_vals = kde.get_lines()[0].get_ydata()
        
        # Find extrema points (peaks and valleys)
        peaks, _ = find_peaks(y_vals)
        valleys = argrelextrema(y_vals, np.less)[0]

        # Calculate the second derivative of the KDE
        second_derivative = np.gradient(np.gradient(y_vals, x_vals), x_vals)
        inflection_points = np.where(np.diff(np.sign(second_derivative)))[0]
        downward_inflection_points = [point for point in inflection_points if y_vals[point] > y_vals[point + 1]]
        upward_inflection_points = [point for point in inflection_points if y_vals[point] < y_vals[point + 1]]

        # Filter extrema into minima and maxima
        minima_points = [valley for valley in valleys if y_vals[valley] < y_vals[valley + 1]]
        maxima_points = [peak for peak in peaks if y_vals[peak] > y_vals[peak + 1]]

        # Sort maxima by height (descending order)
        sorted_maxima_indices = np.argsort(y_vals[maxima_points])[::-1]
        highest_maxima_x = [x_vals[maxima_points[i]] for i in sorted_maxima_indices[:2]]

        # Find the lowest minimum between the maxima (consider edge cases)
        lowest_min_between_maxima = None

        for min_point in minima_points:
            # Ensure minimum is strictly between the X values of the maxima
            
            if x_vals[min_point] < max(highest_maxima_x) and x_vals[min_point] > min(highest_maxima_x):
            # Update if lower than current minimum
                if (lowest_min_between_maxima is None) or (y_vals[min_point] < y_vals[lowest_min_between_maxima]):
                    lowest_min_between_maxima = min_point

        
            
        # Highlight inflection, minima, and maxima points on the plot with different colors
        plt.ioff()
        plt.scatter(x_vals[downward_inflection_points], y_vals[downward_inflection_points], color='red', marker='o', label='Downward Inflection Points')
        plt.scatter(x_vals[upward_inflection_points], y_vals[upward_inflection_points], color='blue', marker='x', label='Upward Inflection Points')
        plt.scatter(x_vals[minima_points], y_vals[minima_points], color='orange', marker='o', label='Minima Points')
        plt.scatter(x_vals[maxima_points], y_vals[maxima_points], color='purple', marker='x', label='Maxima Points')
        if lowest_min_between_maxima is not None:
            plt.scatter(x_vals[lowest_min_between_maxima], y_vals[lowest_min_between_maxima], marker='s', color='magenta', s=80, label='Pre-Max Minimum')
        plt.legend()

        #plt.show(block=False)
        #plt.show()
            
        threshold = x_vals[lowest_min_between_maxima]
        # threshold = x_vals[minima_points[0]]
        # threshold = x_vals[downward_inflection_points[0]]
        plt.clf()
        
        # segment by filtering polydata
        vertebral_body = conv.filter_point_ids(geometry, condition=lambda vertex: distances[vertex] > threshold)
        processes = conv.filter_point_ids(geometry, condition=lambda vertex: distances[vertex] < threshold)

        # # segment by clipping (problem: this adds vertices at the edges of the clipped faces, might trow off the clustering e.g.)
        # vertebral_body = conv.clip_sphere(geometry, landmark, threshold, InsideOut=True)
        # processes = conv.clip_sphere(geometry, landmark, threshold)
        
        # # plot
        # narray = np.column_stack((x_vals, y_vals))
        # chart_node = slicer.util.plot(narray, xColumnIndex=0, title="PDF")
        # slicer.app.processEvents()

        return threshold, vertebral_body, processes
    
    def k_means(points, n_clusters):
        kmeans = KMeans(n_clusters=n_clusters, random_state=0)
        labels = kmeans.fit_predict(points)
        cluster_points = {}
        for label in range(n_clusters):
            cluster_points[label] = [points[i] for i, l in enumerate(labels) if l == label]
        cluster_centers = kmeans.cluster_centers_

        return labels, cluster_centers


    def clustering(polydata, orientation, symmetry_plane, index):

        #print(f"Index: {index}")
        polydata_points = numpy_support.vtk_to_numpy(polydata.GetPoints().GetData())
        process_label_ids = {}
        landmarks = {}

        # thoracic and lumbar spine w/out T12 and T11
        if (index < 17 and index != 5 and index != 6):

            labels, cluster_centers = ShapeDecomposition.k_means(polydata_points, 8)
            #SpineLib.SlicerTools.createMarkupsFiducialNode(cluster_centers, "Cluster Centers"+str(index))

            ######################################### Find process clusters ################################################################

            process_label_ids["TL"], tl_cluster_index = ShapeDecomposition.find_cluster_label_ids(labels, cluster_centers, cluster_centers, key=(lambda p: np.array(p).dot(orientation.r)))
            process_label_ids["TR"], tr_cluster_index = ShapeDecomposition.find_cluster_label_ids(labels, cluster_centers, cluster_centers, key=(lambda p: np.array(p).dot(-orientation.r)))
            process_label_ids["S"], s_cluster_index   = ShapeDecomposition.find_cluster_label_ids(labels, cluster_centers, cluster_centers, key=(lambda p: np.array(p).dot(orientation.a)))

            # remaining clusters
            re_cluster_centers = [element for i, element in enumerate(cluster_centers) if i not in [tl_cluster_index, tr_cluster_index, s_cluster_index]]
            central_center = sorted(re_cluster_centers, key=(lambda p: np.array(p).dot(orientation.r)))[len(re_cluster_centers)//2]
            central_cluster_index = np.where(np.all(cluster_centers == central_center, axis=1))[0][0]
            re_cluster_centers = [element for i, element in enumerate(cluster_centers) if i not in [tl_cluster_index, tr_cluster_index, s_cluster_index, central_cluster_index]]

            superior_clusters = sorted(re_cluster_centers, key=(lambda p: np.array(p).dot(orientation.s)), reverse=True)[:2]
            inferior_clusters = sorted(re_cluster_centers, key=(lambda p: np.array(p).dot(-orientation.s)), reverse=True)[:2]

            process_label_ids["ASL"], asl_cluster_index = ShapeDecomposition.find_cluster_label_ids(labels, cluster_centers, superior_clusters, key=(lambda p: np.array(p).dot(orientation.r)))
            process_label_ids["ASR"], asr_cluster_index = ShapeDecomposition.find_cluster_label_ids(labels, cluster_centers, superior_clusters, key=(lambda p: np.array(p).dot(-orientation.r)))
            process_label_ids["AIL"], ail_cluster_index = ShapeDecomposition.find_cluster_label_ids(labels, cluster_centers, inferior_clusters, key=(lambda p: np.array(p).dot(orientation.r)))
            process_label_ids["AIR"], air_cluster_index = ShapeDecomposition.find_cluster_label_ids(labels, cluster_centers, inferior_clusters, key=(lambda p: np.array(p).dot(-orientation.r)))

            ######################### Find landmarks #################################################################################
            process_points = {}
            for name in process_label_ids.keys():
                process_points[name] = [polydata_points[i] for i in process_label_ids[name]]

            
            # lumbar spine
            if(index <= 4):
                landmarks["ASL"] = sorted(process_points["ASL"], key=(lambda p: np.array(p).dot(np.average([orientation.s, orientation.s, -orientation.a, -orientation.r], axis=0))))[-1]
                landmarks["ASR"] = sorted(process_points["ASR"], key=(lambda p: np.array(p).dot(np.average([orientation.s, orientation.s, -orientation.a, orientation.r], axis=0))))[-1]
                landmarks["AIL"] = sorted(process_points["AIL"], key=(lambda p: np.array(p).dot(np.average([orientation.s], axis=0))))[0]
                landmarks["AIR"] = sorted(process_points["AIR"], key=(lambda p: np.array(p).dot(np.average([orientation.s], axis=0))))[0]
                landmarks["S"]   = sorted(process_points["S"], key=(lambda p: np.array(p).dot(orientation.a)))[0]
                landmarks["TL"]  = sorted(process_points["TL"], key=(lambda p: np.array(p).dot(orientation.r)))[0]
                landmarks["TR"]  = sorted(process_points["TR"], key=(lambda p: np.array(p).dot(orientation.r)))[-1]

            # thoracic spine
            else:
                landmarks["ASL"] = sorted(process_points["ASL"], key=(lambda p: np.array(p).dot(np.average([orientation.s], axis=0))))[-1]
                landmarks["ASR"] = sorted(process_points["ASR"], key=(lambda p: np.array(p).dot(np.average([orientation.s], axis=0))))[-1]
                landmarks["AIL"] = sorted(process_points["AIL"], key=(lambda p: np.array(p).dot(np.average([-orientation.s, orientation.a, -orientation.r], axis=0))))[-1]
                landmarks["AIR"] = sorted(process_points["AIR"], key=(lambda p: np.array(p).dot(np.average([-orientation.s, orientation.a, orientation.r], axis=0))))[-1]
                landmarks["S"]   = sorted(process_points["S"], key=(lambda p: np.array(p).dot(orientation.a)))[0]
                landmarks["TL"]  = sorted(process_points["TL"], key=(lambda p: np.array(p).dot(orientation.r)))[0]
                landmarks["TR"]  = sorted(process_points["TR"], key=(lambda p: np.array(p).dot(orientation.r)))[-1]


        # thoracic spine T12
        elif (index == 5 or index == 6):
            labels, cluster_centers = ShapeDecomposition.k_means(polydata_points, 5)

            ######################################### Find process clusters ################################################################
            process_label_ids["S"], s_cluster_index   = ShapeDecomposition.find_cluster_label_ids(labels, cluster_centers, cluster_centers, key=(lambda p: np.array(p).dot(orientation.a)))
            re_cluster_centers = [element for i, element in enumerate(cluster_centers) if i not in [s_cluster_index]]

            superior_clusters = sorted(re_cluster_centers, key=(lambda p: np.array(p).dot(orientation.s)), reverse=True)[:2]
            inferior_clusters = sorted(re_cluster_centers, key=(lambda p: np.array(p).dot(-orientation.s)), reverse=True)[:2]

            process_label_ids["ASL"], asl_cluster_index = ShapeDecomposition.find_cluster_label_ids(labels, cluster_centers, superior_clusters, key=(lambda p: np.array(p).dot(orientation.r)))
            process_label_ids["ASR"], asr_cluster_index = ShapeDecomposition.find_cluster_label_ids(labels, cluster_centers, superior_clusters, key=(lambda p: np.array(p).dot(-orientation.r)))
            process_label_ids["AIL"], ail_cluster_index = ShapeDecomposition.find_cluster_label_ids(labels, cluster_centers, inferior_clusters, key=(lambda p: np.array(p).dot(orientation.r)))
            process_label_ids["AIR"], air_cluster_index = ShapeDecomposition.find_cluster_label_ids(labels, cluster_centers, inferior_clusters, key=(lambda p: np.array(p).dot(-orientation.r)))
            

            ######################### Find landmarks #################################################################################
            process_points = {}
            for name in process_label_ids.keys():
                process_points[name] = [polydata_points[i] for i in process_label_ids[name]]
        
            else:
                landmarks["S"]   = sorted(process_points["S"], key=(lambda p: np.array(p).dot(orientation.a)))[0]
                landmarks["ASL"] = sorted(process_points["ASL"], key=(lambda p: np.array(p).dot(orientation.s)))[-1]
                landmarks["ASR"] = sorted(process_points["ASR"], key=(lambda p: np.array(p).dot(orientation.s)))[-1]
                landmarks["AIL"] = sorted(process_points["AIL"], key=(lambda p: np.array(p).dot(np.average([-orientation.s, -orientation.r], axis=0))))[-1]
                landmarks["AIR"] = sorted(process_points["AIR"], key=(lambda p: np.array(p).dot(np.average([-orientation.s, orientation.r], axis=0))))[-1]
                landmarks["TL"]  = sorted(process_points["ASL"], key=(lambda p: np.array(p).dot(np.average([-orientation.a, -orientation.r], axis=0))))[-1]
                landmarks["TR"]  = sorted(process_points["ASR"], key=(lambda p: np.array(p).dot(np.average([-orientation.a, orientation.r], axis=0))))[-1]


        # cervical spine
        else:
            labels, cluster_centers = ShapeDecomposition.k_means(polydata_points, 3)

            ######################################### Find process clusters ################################################################

            process_label_ids["S"], s_cluster_index   = ShapeDecomposition.find_cluster_label_ids(labels, cluster_centers, cluster_centers, key=(lambda p: np.array(p).dot(orientation.a)))
            re_cluster_centers = [element for i, element in enumerate(cluster_centers) if i not in [s_cluster_index]]
            process_label_ids["L"], l_cluster_index = ShapeDecomposition.find_cluster_label_ids(labels, cluster_centers, re_cluster_centers, key=(lambda p: np.array(p).dot(orientation.r)))
            process_label_ids["R"], r_cluster_index = ShapeDecomposition.find_cluster_label_ids(labels, cluster_centers, re_cluster_centers, key=(lambda p: np.array(p).dot(-orientation.r)))
            

            ######################### Find landmarks #################################################################################
            process_points = {}
            for name in process_label_ids.keys():
                process_points[name] = [polydata_points[i] for i in process_label_ids[name]]


            # cervical spine
            if (index !=5):
                symmetry_intersection = conv.cut_plane(polydata, symmetry_plane.GetOrigin(), symmetry_plane.GetNormal())
                symmetry_intersection_points = numpy_support.vtk_to_numpy(symmetry_intersection.GetPoints().GetData())
                sorted_symmetry_intersection_points = conv.sorted_points(list(symmetry_intersection_points), orientation.a)

                landmarks["S"]   = sorted(sorted_symmetry_intersection_points, key=(lambda p: np.array(p).dot(orientation.a)))[0]
                landmarks["ASL"] = sorted(process_points["L"], key=(lambda p: np.array(p).dot(np.average([orientation.s, orientation.s, -orientation.r], axis=0))))[-1]
                landmarks["ASR"] = sorted(process_points["R"], key=(lambda p: np.array(p).dot(np.average([orientation.s, orientation.s, orientation.r], axis=0))))[-1]
                landmarks["AIL"] = sorted(process_points["L"], key=(lambda p: np.array(p).dot(orientation.s)))[0]
                landmarks["AIR"] = sorted(process_points["R"], key=(lambda p: np.array(p).dot(orientation.s)))[0]
                landmarks["TL"]  = sorted(process_points["L"], key=(lambda p: np.array(p).dot(orientation.a)))[-1]
                landmarks["TR"]  = sorted(process_points["R"], key=(lambda p: np.array(p).dot(orientation.a)))[-1]

            

        # # landmarks markup
        # markup = slicer.mrmlScene.AddNewNodeByClass('vtkMRMLMarkupsFiducialNode', "Landmarks")
        # markup.GetDisplayNode().SetTextScale(0.0)
        # markup.GetDisplayNode().SetSelectedColor(1, 0, 0)
        # for name, point in landmarks.items():
        #     markup.AddFiducialFromArray(point)

        # SpineLib.SlicerTools.createMarkupsFiducialNode(cluster_centers, "ClusterCenters")


        ############################# Filter polydata ###########################################################################
        process_polydatas = {}
        for name in process_label_ids.keys():
            process_polydatas[name] = conv.filter_point_ids(polydata, condition=lambda vertex: vertex not in process_label_ids[name])

        ############################## Add label Scalar to polydata ####################################################################
        new_labels = np.zeros(len(labels))
        process_names = list(process_label_ids.keys())
        for n in range(len(process_names)):
            for i in process_label_ids[process_names[n]]:
                new_labels[i] = n+1

        vtk_labels = vtk.vtkFloatArray()
        vtk_labels.SetNumberOfComponents(1)
        vtk_labels.SetName("Segments")
        for l in new_labels:
            vtk_labels.InsertNextValue(l)

        polydata.GetPointData().SetScalars(vtk_labels)
        ####################################################################################################################################




        return polydata, process_polydatas, process_label_ids, process_points, landmarks
    



    def find_cluster_label_ids(labels, cluster_centers, sorting_cluster_centers, key):
        cluster = sorted(sorting_cluster_centers, key=key)[0]
        cluster_index = np.where(np.all(cluster_centers == cluster, axis=1))[0][0]
        label_ids = [i for i, x in enumerate(labels) if x == cluster_index]
        return label_ids, cluster_index
    
    def centerline_distance(centerline, point):
        points = centerline.GetCurvePointsWorld()
        points = numpy_support.vtk_to_numpy(points.GetData())
        distances = np.linalg.norm(points - point, axis=1)
        return np.min(distances)

    def collapsed_centerline_distance(centerline, point, normal):
        cl_points = centerline.GetCurvePointsWorld()
        cl_points = numpy_support.vtk_to_numpy(cl_points.GetData())
        normal_end = point + (np.multiply(normal,100))
        distances = [ShapeDecomposition.line_distance(point, normal_end, cl_point) for cl_point in cl_points]
        return np.min(distances)
    
    def line_distance(l1, l2, point):
        return np.linalg.norm(np.cross(l2 - l1, l1 - point)) / np.linalg.norm(l2 - l1)
    
    def approx_centerline_segmentation(polydata, centerlines):
        
        polydata_points = numpy_support.vtk_to_numpy(polydata.GetPoints().GetData())

        vtk_labels = vtk.vtkFloatArray()
        vtk_labels.SetNumberOfComponents(1)
        vtk_labels.SetName("Centerline_Segments")

        for point in polydata_points:

            centerline_distances = {name: ShapeDecomposition.line_distance(centerlines[name][0], centerlines[name][1], point) for name in centerlines.keys()}
            closest_centerline = min(centerline_distances, key=centerline_distances.get)
            l = list(centerlines.keys()).index(closest_centerline)
            vtk_labels.InsertNextValue(l)

        polydata.GetPointData().SetScalars(vtk_labels)

        # filter polydatas
        ids = {name: [i for i in range(polydata.GetNumberOfPoints()) if polydata.GetPointData().GetScalars().GetValue(i) != list(centerlines.keys()).index(name)] for name in centerlines.keys()}
        process_polydatas = {name: conv.filter_point_ids(polydata, condition=lambda vertex: vertex in ids[name]) for name in centerlines.keys()}
                                    
        return polydata, process_polydatas


    def centerline_segmentation(polydata, body, centerlines, index):
        polydata_points = numpy_support.vtk_to_numpy(polydata.GetPoints().GetData())
        body_points = numpy_support.vtk_to_numpy(body.GetPoints().GetData())

        vtk_labels = vtk.vtkFloatArray()
        vtk_labels.SetNumberOfComponents(1)
        vtk_labels.SetName("Centerline_Segments")

        for point in polydata_points:
            if point in body_points:
                l = -1
            else:
                centerline_distances = {name: ShapeDecomposition.centerline_distance(centerlines[name], point) for name in centerlines.keys()}
                closest_centerline = min(centerline_distances, key=centerline_distances.get)
                l = list(centerlines.keys()).index(closest_centerline)
            vtk_labels.InsertNextValue(l+1)

        polydata.GetPointData().SetScalars(vtk_labels)

        # # filter polydatas
        # try:
        #     ids = {name: [i for i in range(polydata.GetNumberOfPoints()) if polydata.GetPointData().GetScalars().GetValue(i) != list(centerlines.keys()).index(name)] for name in centerlines.keys()}
        # except ValueError as e:
        #     print(f"Error occurred: {e}")

        print("Number of vertices: ", polydata.GetNumberOfPoints())
        print("Number of scalars: ", polydata.GetPointData().GetScalars().GetNumberOfTuples())
        ids = {name: [i for i in range(polydata.GetNumberOfPoints()) if polydata.GetPointData().GetScalars().GetValue(i)-1 != list(centerlines.keys()).index(name)] for name in centerlines.keys()}
        process_polydatas = {name: conv.filter_point_ids(polydata, condition=lambda vertex: vertex in ids[name]) for name in centerlines.keys()}

        #SpineLib.SlicerTools.createModelNode(polydata, "segmented_polydata"+str(index))
                                    

        return polydata, process_polydatas

    


    def collapsed_centerline_segmentation(polydata, centerlines):
        polydata_points = numpy_support.vtk_to_numpy(polydata.GetPoints().GetData())
        normals = list(conv.iter_normals(polydata))

        vtk_labels = vtk.vtkFloatArray()
        vtk_labels.SetNumberOfComponents(1)
        vtk_labels.SetName("Centerline_Segments")

        for p, point in enumerate(polydata_points):
            centerline_distances = {name: ShapeDecomposition.collapsed_centerline_distance(centerlines[name], point, normals[p]) for name in centerlines.keys()}
            closest_centerline = min(centerline_distances, key=centerline_distances.get)
            l = list(centerlines.keys()).index(closest_centerline)
            vtk_labels.InsertNextValue(l)

        polydata.GetPointData().SetScalars(vtk_labels)

        # filter polydatas
        ids = {name: [i for i in range(polydata.GetNumberOfPoints()) if polydata.GetPointData().GetScalars().GetValue(i) != list(centerlines.keys()).index(name)] for name in centerlines.keys()}
        process_polydatas = {name: conv.filter_point_ids(polydata, condition=lambda vertex: vertex in ids[name]) for name in centerlines.keys()}
                                    

        return polydata, process_polydatas

    def centerline(polydata, startPoint, endPoint, index, name):
        
        pointMarkup = slicer.mrmlScene.AddNewNodeByClass('vtkMRMLMarkupsFiducialNode', "Points")
        pointMarkup.GetDisplayNode().SetTextScale(0.0)
        pointMarkup.GetDisplayNode().SetSelectedColor(0, 0, 1)
        pointMarkup.AddControlPoint(startPoint)
        pointMarkup.AddControlPoint(endPoint)

        extractLogic = ExtractCenterline.ExtractCenterlineLogic()
        targetNumberOfPoints = 5000.0
        decimationAggressiveness = 4 # I had to lower this to 3.5 in at least one case to get it to work, 4 is the default in the module
        subdivideInputSurface = False
        preprocessedPolyData = extractLogic.preprocess(polydata, targetNumberOfPoints, decimationAggressiveness, subdivideInputSurface)

        # Extract the centerline
        try:
            centerlineCurveNode = slicer.mrmlScene.AddNewNodeByClass("vtkMRMLMarkupsCurveNode", "Centerline curve"+str(name)+str(index))
            centerlineCurveNode.GetDisplayNode().SetTextScale(0.0)
            centerlinePolyData, voronoiDiagramPolyData = extractLogic.extractCenterline(preprocessedPolyData, pointMarkup)
            centerlinePropertiesTableNode = None
            extractLogic.createCurveTreeFromCenterline(centerlinePolyData, centerlineCurveNode, centerlinePropertiesTableNode)
            centerlineCurveNode.GetDisplayNode().SetVisibility(0)
            # # resample curve
            # #centerlineCurveNode.SetCurveTypeToPolynomial()
            # resamplingNumber = 25
            # sampleDist = centerlineCurveNode.GetCurveLengthWorld() / (resamplingNumber-1)
            # centerlineCurveNode.ResampleCurveWorld(sampleDist)

        except:
            print("Centerline extraction failed")


        SpineLib.SlicerTools.removeNodes([pointMarkup])
        return centerlineCurveNode
    
    def centerlineFilter(polydata, startPoint, endPoint):

        import vtkvmtkComputationalGeometryPython as vtkvmtkComputationalGeometry

        sourceIdList = vtk.vtkIdList()
        targetIdList = vtk.vtkIdList()

        pointLocator = vtk.vtkPointLocator()
        pointLocator.SetDataSet(polydata)
        pointLocator.BuildLocator()

        sourceIdList.InsertNextId(pointLocator.FindClosestPoint(startPoint))
        targetIdList.InsertNextId(pointLocator.FindClosestPoint(endPoint))

        centerlineFilter = vtkvmtkComputationalGeometry.vtkvmtkPolyDataCenterlines()
        centerlineFilter.SetInputData(polydata)
        centerlineFilter.SetSourceSeedIds(sourceIdList)
        centerlineFilter.SetTargetSeedIds(targetIdList)
        centerlineFilter.SetRadiusArrayName('Radius')
        centerlineFilter.SetCostFunction('1/R')  # this makes path search prefer go through points with large radius
        centerlineFilter.SetFlipNormals(False)
        centerlineFilter.SetAppendEndPointsToCenterlines(0)
        centerlineFilter.SetSimplifyVoronoi(False)

        centerlineFilter.SetCenterlineResampling(0)
        centerlineFilter.SetResamplingStepLength(1.0)
        centerlineFilter.Update()

        if not centerlineFilter.GetOutput():
            raise ValueError(_("Failed to compute centerline (no output was generated)"))
        centerlinePolyData = vtk.vtkPolyData()
        centerlinePolyData.DeepCopy(centerlineFilter.GetOutput())

        return centerlinePolyData


    
    <|MERGE_RESOLUTION|>--- conflicted
+++ resolved
@@ -34,13 +34,8 @@
                  symmetry_plane:     vtk.vtkPlane                = None,
                  index:              int                         = None,
                  original_model:     vtk.vtkPolyData             = None,
-<<<<<<< HEAD
                  progressBarManager: SpineLib.ProgressBarManager = None,
                  with_lamina:        bool                        = True,
-=======
-                 with_lamina:        bool                        = None,
-                 progressBarManager:  SpineLib.ProgressBarManager = None
->>>>>>> 9e1ee5f6
                  ) -> None:
         
         lib_vertebraIDs = ["L5", "L4", "L3", "L2", "L1",
@@ -52,7 +47,6 @@
         self.threshold, self.body, self.processes        = ShapeDecomposition._pdf_decomposition(geometry, center, size, orientation, index)
         self.landmarks                                   = ShapeDecomposition._landmarks(geometry, center, size, orientation, self.threshold, index)
         self.segmented_geometry, self.process_polydata, self.process_landmarks, self.centerlines = ShapeDecomposition._segment_processes(geometry, self.processes, self.body, self.landmarks, orientation, symmetry_plane, index, with_lamina)
-<<<<<<< HEAD
         
         if original_model is not None:
             body = conv.clip_sphere(original_model, self.landmarks["body_front"], self.threshold, InsideOut=True)
@@ -65,18 +59,6 @@
 
 
         
-=======
-
-        if original_model is not None:
-            orig_body = conv.clip_sphere(original_model, self.landmarks["body_front"], self.threshold, InsideOut=True)
-            self.label_Model, _ = ShapeDecomposition.centerline_segmentation(original_model, orig_body, self.centerlines, index)
-            SpineLib.SlicerTools.createModelNode(self.label_Model, "label_model")
-
-        if progressBarManager is not None: progressBarManager.updateProgress()
-
-            
-
->>>>>>> 9e1ee5f6
     '''
     Calculate orientation of the vertebra.
     The vectors represent the RAS-coordinates of a local object coordinate system.
